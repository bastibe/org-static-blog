#+TITLE: ORG-STATIC-BLOG

[[http://melpa.org/packages/org-static-blog-badge.svg]] [[http://stable.melpa.org/packages/org-static-blog-badge.svg]]


Static blog generators are a dime a dozen. This is one more, which
focuses on being simple. All files are simple org-mode files in a
directory. The only requirement is that every org file must have a
=#+TITLE= and a =#+DATE=, and optionally, =#+FILETAGS= and =#+DESCRIPTION=.

=#+FILETAGS= set the tags for the post, which can be delimited by
colons in the form of =#+FILETAGS: :foo bar:baz:=, or by whitespaces
in the form of =#+FILETAGS: foo bar=. And you can put a short summary
in =#+DESCRIPTION=, which will be converted to a HTML
~<meta name="description" >~ tag, it's good for SEO as described in
Wikipedia's [[https://en.wikipedia.org/wiki/Meta_element#The_description_attribute][Meta element]].

This file is also available from marmalade and melpa-stable.

Set up your blog by customizing org-static-blog's parameters, then
call =M-x org-static-blog-publish= to render the whole blog or
=M-x org-static-blog-publish-file filename.org= to render only only
the file =filename.org=.

Above all, I tried to make org-static-blog as simple as possible.
There are no magic tricks, and all of the source code is meant to be
easy to read, understand and modify.

For org-static-blog, a blog consists of six parts:
- Blog posts contain individual entries. Every org file in
  =org-static-blog-posts-directory= is one blog post. Each blog post
  is rendered as its own HTML page.
- The index page contains the last few blog posts on a single page.
  The number of entries on the index page can be customized using
  =org-static-blog-index-length=.
- Optionally show a preview of the post (instead of the full post) on
  the index page setting =org-static-blog-use-preview= to t.  The region
  of the post used as a preview is, by default, its first paragraph,
  but can be fine-tuned using =org-static-blog-preview-start= and
  =org-static-blog-preview-end.=
- The archive page lists the publishing dates and headlines of every
  blog post.
- The RSS feed is a machine-readable XML file that contains every blog
  post. It is not meant to be consumed by humans. Instead RSS readers
  can use the RSS feed to aggregate entries from multiple blogs.
- Drafts are rendered like regular blog posts, but are not included in
  the index, the archive, or the RSS feed.
- Each blog post can be tagged, and each tag links to a page that
  lists all other posts of the same tag. Additionally, a tag overview
  page is created that lists the publishing dates and headlines of
  every blog post, sorted by tags. This feature is only enabled if you
  set =org-static-blog-enable-tags= to =t=.
- It is also possible to create per-tag RSS feeds.  This feature is
  only enabled when you set =org-static-blog-enable-tag-rss= to t.

Every HTML page in org-static-blog can be customized in the following
ways:
- The contents of =org-static-blog-page-header= are inserted into the
  =<head>= of every page. Use this to include custom CSS and
  JavaScript for your blog.
- The contents of =org-static-blog-page-preamble= is inserted just
  before the content of every page. This is a good place to put the
  header or menus for your blog.
- The contents  of =org-static-blog-page-postamble= is  inserted after
  the content of every generated page: after any blog post page, after
  the index page, the tag pages and the archive. This is where you can
  include copyright notices.
- The   return    values   of    =org-static-blog-post-preamble=   and
  =org-static-blog-post-postamble= are prepended and appended to every
  blog post. If you want to change the formatting of dates, titles, or
  the tag list,  overwrite these functions. In  particular the content
  of =org-static-blog-post-comments=  is inserted  at the end  of each
  blog post. Use this to add a comment box.

You can customize the RSS feed output by setting
=org-static-blog-rss-extra=. Its content is placed right before the
sequence of posts. For example you can add an RSS icon for the feed,
or advertise that you built your blog with org-static-blog.  You can
also limit the number of entries in the feed via
=org-static-blog-rss-max-entries=.


There are some static texts like "/Other posts/", "/Tags/" etc that
org-static-blog includes in produced html. By default org-static-blog
uses english texts, but language chosen depends on value set to
=org-static-blog-langcode=. If your language is not supported yet, you
will see placeholders like =[other-posts:de]= and =[tags:de]=.
You can add new language by adding texts to =org-static-blog-texts=
list. And if you do, please share and create Pull Request.

If you want to activate a few convenience key bindings, add
=(add-to-list 'auto-mode-alist (cons (concat org-static-blog-posts-directory ".*\\.org\\'") 'org-static-blog-mode))=
to your /init.el/. These key bindings are:
- =C-c C-f= / =C-c C-b= to open next/previous post.
- =C-c C-p= to open the matching published HTML file of a post.
- =C-c C-n= to create a new blog post.


If you have questions, if you find bugs, or if you would like to
contribute something to org-static-blog, please open an issue or pull
request on GitHub.

Finally, I would like to remind you that I am developing this project
for free, and in my spare time. While I try to be as accommodating as
possible, I can not guarantee a timely response to issues. Publishing
Open Source Software on GitHub does not imply an obligation to /fix
your problem right now/. Please be civil.

* Examples

<<<<<<< HEAD
This minimal configuration should be added to your /init.el/, and will
set up a minimal org-static-blog for the URL https://staticblog.org,
which will be saved in the directory ~/projects/blog/.

#+begin_src elisp
(setq org-static-blog-publish-title "My Static Org Blog")
(setq org-static-blog-publish-url "https://staticblog.org/")
(setq org-static-blog-publish-directory "~/projects/blog/")
(setq org-static-blog-posts-directory "~/projects/blog/posts/")
(setq org-static-blog-drafts-directory "~/projects/blog/drafts/")
(setq org-static-blog-enable-tags t)
(setq org-export-with-toc nil)
(setq org-export-with-section-numbers nil)

;; This header is inserted into the <head> section of every page:
;;   (you will need to create the style sheet at
;;    ~/projects/blog/static/style.css
;;    and the favicon at
;;    ~/projects/blog/static/favicon.ico)
(setq org-static-blog-page-header
"<meta name=\"author\" content=\"John Dow\">
<meta name=\"referrer\" content=\"no-referrer\">
<link href= \"static/style.css\" rel=\"stylesheet\" type=\"text/css\" />
<link rel=\"icon\" href=\"static/favicon.ico\">")

;; This preamble is inserted at the beginning of the <body> of every page:
;;   This particular HTML creates a <div> with a simple linked headline
(setq org-static-blog-page-preamble
"<div class=\"header\">
  <a href=\"https://staticblog.org\">My Static Org Blog</a>
</div>")

;; This postamble is inserted at the end of the <body> of every page:
;;   This particular HTML creates a <div> with a link to the archive page
;;   and a licensing stub.
(setq org-static-blog-page-postamble
"<div id=\"archive\">
  <a href=\"https://staticblog.org/archive.html\">Other posts</a>
</div>
<center><a rel=\"license\" href=\"https://creativecommons.org/licenses/by-sa/3.0/\"><img alt=\"Creative Commons License\" style=\"border-width:0\" src=\"https://i.creativecommons.org/l/by-sa/3.0/88x31.png\" /></a><br /><span xmlns:dct=\"https://purl.org/dc/terms/\" href=\"https://purl.org/dc/dcmitype/Text\" property=\"dct:title\" rel=\"dct:type\">bastibe.de</span> by <a xmlns:cc=\"https://creativecommons.org/ns#\" href=\"https://bastibe.de\" property=\"cc:attributionName\" rel=\"cc:attributionURL\">Bastian Bechtold</a> is licensed under a <a rel=\"license\" href=\"https://creativecommons.org/licenses/by-sa/3.0/\">Creative Commons Attribution-ShareAlike 3.0 Unported License</a>.</center>")
#+end_src

In order for this to work, you will also need to create a style sheet
at /~/projects/blog/static/style.css/, which might for example change
the appearance of the ~#preamble~, the ~#content~, and the
~#postamble~.

To write posts, you can now call ~org-static-blog-create-new-post~,
and render your blog with ~org-static-blog-publish~.

Each post is an org-mode file such as

#+begin_src org-mode
#+title: How to Write a Blog Post
#+date: <2020-07-03 08:57>
#+filetags: computers emacs blog

Step one: Install ~org-static-blog~. \\
Step Two: Execute ~M-x org-static-blog-create-new-post~ and write the content. \\
Step Three: Execute ~M-x org-static-blog-publish~ and upload to your webhost. \\
Done.
#+end_src

You can find more complete examples by looking at my [[https://github.com/bastibe/.emacs.d/blob/master/init.el#L670][init.el]] and the
[[https://github.com/bastibe/bastibe.github.com][repository]] for my blog ([[http://bastibe.de/][bastibe.de]]) itself to see an example of how to
use =org-static-blog= in practice.

Other org-static-blog blogs:
- [[http://cat-v.mit.edu/][cat-v.mit.edu]]
- [[https://zngguvnf.org/][zngguvnf.org]]
- [[https://matthewbauer.us/blog/][matthewbauer.us/blog/]]
- [[http://lisper.pl/][lisper.pl]]
- [[https://jao.io/blog/2020-02-11-simplicity.html][jao's programming musings]]
- [[https://whatacold.github.io/][whatacold.github.io]]
- [[https://massimolauria.net/blog/][Hard Theorems]]
- [[https://f-santos.gitlab.io/][f-santos.gitlab.io]]
- [[https://alhassy.github.io/][Life & Computing Science]]
  * Clickable headlines, banner, floating toc, Disqus comments, styling, ..., see the [[https://alhassy.github.io/AlBasmala][writeup]]
- [[https://justin.abrah.ms/][Justin Abrahms]]
- Please open a pull request to add your blog, here!
=======
** Minimal Configuration
   This minimal configuration should be added to your /init.el/, and will
   set up a minimal org-static-blog for the URL https://staticblog.org,
   which will be saved in the directory ~/projects/blog/.

   #+begin_src elisp
     (setq org-static-blog-publish-title "My Static Org Blog")
     (setq org-static-blog-publish-url "https://staticblog.org/")
     (setq org-static-blog-publish-directory "~/projects/blog/")
     (setq org-static-blog-posts-directory "~/projects/blog/posts/")
     (setq org-static-blog-drafts-directory "~/projects/blog/drafts/")
     (setq org-static-blog-enable-tags t)
     (setq org-export-with-toc nil)
     (setq org-export-with-section-numbers nil)

     ;; This header is inserted into the <head> section of every page:
     ;;   (you will need to create the style sheet at
     ;;    ~/projects/blog/static/style.css
     ;;    and the favicon at
     ;;    ~/projects/blog/static/favicon.ico)
     (setq org-static-blog-page-header
           "<meta name=\"author\" content=\"John Dow\">
     <meta name=\"referrer\" content=\"no-referrer\">
     <link href= \"static/style.css\" rel=\"stylesheet\" type=\"text/css\" />
     <link rel=\"icon\" href=\"static/favicon.ico\">")

     ;; This preamble is inserted at the beginning of the <body> of every page:
     ;;   This particular HTML creates a <div> with a simple linked headline
     (setq org-static-blog-page-preamble
           "<div class=\"header\">
       <a href=\"https://staticblog.org\">My Static Org Blog</a>
     </div>")

     ;; This postamble is inserted at the end of the <body> of every page:
     ;;   This particular HTML creates a <div> with a link to the archive page
     ;;   and a licensing stub.
     (setq org-static-blog-page-postamble
           "<div id=\"archive\">
       <a href=\"https://staticblog.org/archive.html\">Other posts</a>
     </div>
     <center><a rel=\"license\" href=\"https://creativecommons.org/licenses/by-sa/3.0/\"><img alt=\"Creative Commons License\" style=\"border-width:0\" src=\"https://i.creativecommons.org/l/by-sa/3.0/88x31.png\" /></a><br /><span xmlns:dct=\"https://purl.org/dc/terms/\" href=\"https://purl.org/dc/dcmitype/Text\" property=\"dct:title\" rel=\"dct:type\">bastibe.de</span> by <a xmlns:cc=\"https://creativecommons.org/ns#\" href=\"https://bastibe.de\" property=\"cc:attributionName\" rel=\"cc:attributionURL\">Bastian Bechtold</a> is licensed under a <a rel=\"license\" href=\"https://creativecommons.org/licenses/by-sa/3.0/\">Creative Commons Attribution-ShareAlike 3.0 Unported License</a>.</center>")

     ;; This HTML code is inserted into the index page between the preamble and
     ;;   the blog posts
     (setq org-static-blog-index-front-matter
           "<h1> Welcome to my blog </h1>\n")
   #+end_src

   In order for this to work, you will also need to create a style sheet
   at /~/projects/blog/static/style.css/, which might for example change
   the appearance of the ~#preamble~, the ~#content~, and the
   ~#postamble~.

   To write posts, you can now call ~org-static-blog-create-new-post~,
   and render your blog with ~org-static-blog-publish~.

   Each post is an org-mode file such as

   #+begin_src org-mode
 #+title: How to Write a Blog Post
 #+date: <2020-07-03 08:57>
 #+filetags: computers emacs blog

 Step one: Install ~org-static-blog~. \\
 Step Two: Execute ~M-x org-static-blog-create-new-post~ and write the content. \\
 Step Three: Execute ~M-x org-static-blog-publish~ and upload to your webhost. \\
 Done.
   #+end_src

   You can find more complete examples by looking at my [[https://github.com/bastibe/.emacs.d/blob/master/init.el#L670][init.el]] and the
   [[https://github.com/bastibe/bastibe.github.com][repository]] for my blog ([[http://bastibe.de/][bastibe.de]]) itself to see an example of how to
   use =org-static-blog= in practice.

*** Other org-static-blog blogs:
    - [[http://cat-v.mit.edu/][cat-v.mit.edu]]
    - [[https://zngguvnf.org/][zngguvnf.org]]
    - [[https://matthewbauer.us/blog/][matthewbauer.us/blog/]]
    - [[http://lisper.pl/][lisper.pl]]
    - [[https://jao.io/blog/2020-02-11-simplicity.html][jao's programming musings]]
    - [[https://whatacold.github.io/][whatacold.github.io]]
    - [[https://massimolauria.net/blog/][Hard Theorems]]
    - [[https://f-santos.gitlab.io/][f-santos.gitlab.io]]
    - [[https://alhassy.github.io/][Life & Computing Science]]
      * Clickable headlines, banner, floating toc, Disqus comments, styling, ..., see the [[https://alhassy.github.io/AlBasmala][writeup]]
    - [[https://xgqt.gitlab.io/blog/][xgqt.gitlab.io/blog]]
    - [[https://wangz.me][wangz.me]]
    - Please open a pull request to add your blog, here!
   
** Features
*** Hide some subtrees when publishing
    - Background
      When publishing some posts, we may not want to publish the more private or unfinished parts of the subtrees. So maybe we can use tags to identify these subtrees and ignore them during the posting process.
    - Usage
      - Set the corresponding tags
        Set the tag to ignore subtrees with =org-static-blog-no-post-tag=, default is =nonpost=.
      - Posting
        The parts containing this tag will be automatically ignored during the posting process.
    - Example
      - If you have an org-mode file containing =tree-1=, =tree-2=, =tree-3=. and only want to publish =tree-1= and =tree-3=, then the file would look like this
      #+begin_src org-mode
       * tree-1
       * tree-2 :nonpost:
       * tree-3
      #+end_src
      - Then the file will automatically ignore =tree-2= subtrees with the =nonpost= tag when it is published.

>>>>>>> cb1fa878

* Known Issues

- Org-static-blog is a pure static site generator. As such, it does
  not include comments. However, you can easily include services like
  Disqus to do this for you.
- You can have hosting services like GitHub auto-render you blog every
  time you commit using continuous integration tools like Travis CI.
  An example of how to do this has been gracefully provided
  by [[https://gitlab.com/_zngguvnf/org-static-blog-example][zngguvnf]].
- Individual blog entries are only re-rendered if no current HTML file
  is available (i.e. the org file is older than the HTML file). If you
  want to forcibly re-render an entry, delete the HTML file.

* Changelog

- 2018-03-17 (v1.0.4): Massive speed up of org-static-blog. A
  re-render with one changed file used to take about a second per
  post, and now takes about a second total.
- 2018-03-21 (v1.1.0): Tags.
  Each post can now have tags (using =#+tags:=). If you enable
  =org-static-blog-enable-tags=, tags are included in each post,
  tag-index pages are generated for each tag, and a tag archive
  is generated for all tags.
- 2018-03-23 (v1.1.1): Tags.
  Deprecated =#+tags:= in favor of =#+filetags:=, which is the
  correct way of setting file-wide tags in org-mode.
  (Thank you, Kaushal Modi!)
- 2018-04-19 (v1.2.0): HTML5
  Org-static-blog now outputs valid HTML5 instead of XHTML. This makes
  the resulting HTML cleaner, but shouldn't impact your styles. Also,
  you can now customize your content language by setting
  =org-static-blog-langcode= and the HTML output has been fixed in a few
  places.
  (Thank you, Michael Cardell Widerkrantz!)
- 2020-03-20 (v1.3.0): Nested directories, Translations, and more
  Improve handling of local variables (Thank you, Matthew Bauer)
  Rewrote README in org-mode (Thank you, Rafał -rsm- Marek)
  Adds support for localizations (Thank you, Rafał -rsm- Marek)
  Put license in a LICENSE file (Thank you, Jonas Bernoulli)
  Adds uption to force-rerender entire blog (Thank you, Winny)
  Support for non-flat directory structure (Thank you, Shmavon Gazanchyan)
  Support for "preview" slugs on index page (Thank you, K. Scarlet)
  Various bugfixes (Thank you, Matthew Bauer, luhuaei, neeasade, Yauhen Makei, Winny, zsxh)
  Translations in RU, BY, FR (Thank you, Yauhen Makei, Théo Jacquin)
- 2020-07-20 (v1.4.0):
  Adds a command to create drafts (Thank you, Massimo Lauria)
  Adds optional RSS info (Thank you, Massimo Lauria)
  Restructures preamble and postamble to be more consistent (Thank you, Massimo Lauria)
  Translations in IT, ES (Thank you, Massimo Lauria, Alberto Álvarez)
  Option to make ellipsis link to full post (Thank you, jaor)
  Improves preview generation (Thank you, Allo)
  Render RSS dates as per RFT-822 and the RSS spec
- 2021-03-05 (v1.5.0)
  Better awareness for posts in subdirectories (Thank you, Justin Abrahms)
  New custom variable org-static-blog-rss-max-entries (Thank you, jao)
  Can now exclude some posts from RSS feeds (Thank you, jao)
  New custom variable for index page header (Thank you, Bruno Deremble)

* LICENSE

Copyright 2015, Bastian Bechtold

Redistribution and use in source and binary forms, with or without
modification, are permitted provided that the following conditions are
met:

1. Redistributions of source code must retain the above copyright
   notice, this list of conditions and the following disclaimer.

2. Redistributions in binary form must reproduce the above copyright
   notice, this list of conditions and the following disclaimer in the
   documentation and/or other materials provided with the
   distribution.

3. Neither the name of the copyright holder nor the names of its
   contributors may be used to endorse or promote products derived
   from this software without specific prior written permission.

THIS SOFTWARE IS PROVIDED BY THE COPYRIGHT HOLDERS AND CONTRIBUTORS
"AS IS" AND ANY EXPRESS OR IMPLIED WARRANTIES, INCLUDING, BUT NOT
LIMITED TO, THE IMPLIED WARRANTIES OF MERCHANTABILITY AND FITNESS FOR
A PARTICULAR PURPOSE ARE DISCLAIMED. IN NO EVENT SHALL THE COPYRIGHT
HOLDER OR CONTRIBUTORS BE LIABLE FOR ANY DIRECT, INDIRECT, INCIDENTAL,
SPECIAL, EXEMPLARY, OR CONSEQUENTIAL DAMAGES (INCLUDING, BUT NOT
LIMITED TO, PROCUREMENT OF SUBSTITUTE GOODS OR SERVICES; LOSS OF USE,
DATA, OR PROFITS; OR BUSINESS INTERRUPTION) HOWEVER CAUSED AND ON ANY
THEORY OF LIABILITY, WHETHER IN CONTRACT, STRICT LIABILITY, OR TORT
(INCLUDING NEGLIGENCE OR OTHERWISE) ARISING IN ANY WAY OUT OF THE USE
OF THIS SOFTWARE, EVEN IF ADVISED OF THE POSSIBILITY OF SUCH DAMAGE.<|MERGE_RESOLUTION|>--- conflicted
+++ resolved
@@ -108,88 +108,6 @@
 
 * Examples
 
-<<<<<<< HEAD
-This minimal configuration should be added to your /init.el/, and will
-set up a minimal org-static-blog for the URL https://staticblog.org,
-which will be saved in the directory ~/projects/blog/.
-
-#+begin_src elisp
-(setq org-static-blog-publish-title "My Static Org Blog")
-(setq org-static-blog-publish-url "https://staticblog.org/")
-(setq org-static-blog-publish-directory "~/projects/blog/")
-(setq org-static-blog-posts-directory "~/projects/blog/posts/")
-(setq org-static-blog-drafts-directory "~/projects/blog/drafts/")
-(setq org-static-blog-enable-tags t)
-(setq org-export-with-toc nil)
-(setq org-export-with-section-numbers nil)
-
-;; This header is inserted into the <head> section of every page:
-;;   (you will need to create the style sheet at
-;;    ~/projects/blog/static/style.css
-;;    and the favicon at
-;;    ~/projects/blog/static/favicon.ico)
-(setq org-static-blog-page-header
-"<meta name=\"author\" content=\"John Dow\">
-<meta name=\"referrer\" content=\"no-referrer\">
-<link href= \"static/style.css\" rel=\"stylesheet\" type=\"text/css\" />
-<link rel=\"icon\" href=\"static/favicon.ico\">")
-
-;; This preamble is inserted at the beginning of the <body> of every page:
-;;   This particular HTML creates a <div> with a simple linked headline
-(setq org-static-blog-page-preamble
-"<div class=\"header\">
-  <a href=\"https://staticblog.org\">My Static Org Blog</a>
-</div>")
-
-;; This postamble is inserted at the end of the <body> of every page:
-;;   This particular HTML creates a <div> with a link to the archive page
-;;   and a licensing stub.
-(setq org-static-blog-page-postamble
-"<div id=\"archive\">
-  <a href=\"https://staticblog.org/archive.html\">Other posts</a>
-</div>
-<center><a rel=\"license\" href=\"https://creativecommons.org/licenses/by-sa/3.0/\"><img alt=\"Creative Commons License\" style=\"border-width:0\" src=\"https://i.creativecommons.org/l/by-sa/3.0/88x31.png\" /></a><br /><span xmlns:dct=\"https://purl.org/dc/terms/\" href=\"https://purl.org/dc/dcmitype/Text\" property=\"dct:title\" rel=\"dct:type\">bastibe.de</span> by <a xmlns:cc=\"https://creativecommons.org/ns#\" href=\"https://bastibe.de\" property=\"cc:attributionName\" rel=\"cc:attributionURL\">Bastian Bechtold</a> is licensed under a <a rel=\"license\" href=\"https://creativecommons.org/licenses/by-sa/3.0/\">Creative Commons Attribution-ShareAlike 3.0 Unported License</a>.</center>")
-#+end_src
-
-In order for this to work, you will also need to create a style sheet
-at /~/projects/blog/static/style.css/, which might for example change
-the appearance of the ~#preamble~, the ~#content~, and the
-~#postamble~.
-
-To write posts, you can now call ~org-static-blog-create-new-post~,
-and render your blog with ~org-static-blog-publish~.
-
-Each post is an org-mode file such as
-
-#+begin_src org-mode
-#+title: How to Write a Blog Post
-#+date: <2020-07-03 08:57>
-#+filetags: computers emacs blog
-
-Step one: Install ~org-static-blog~. \\
-Step Two: Execute ~M-x org-static-blog-create-new-post~ and write the content. \\
-Step Three: Execute ~M-x org-static-blog-publish~ and upload to your webhost. \\
-Done.
-#+end_src
-
-You can find more complete examples by looking at my [[https://github.com/bastibe/.emacs.d/blob/master/init.el#L670][init.el]] and the
-[[https://github.com/bastibe/bastibe.github.com][repository]] for my blog ([[http://bastibe.de/][bastibe.de]]) itself to see an example of how to
-use =org-static-blog= in practice.
-
-Other org-static-blog blogs:
-- [[http://cat-v.mit.edu/][cat-v.mit.edu]]
-- [[https://zngguvnf.org/][zngguvnf.org]]
-- [[https://matthewbauer.us/blog/][matthewbauer.us/blog/]]
-- [[http://lisper.pl/][lisper.pl]]
-- [[https://jao.io/blog/2020-02-11-simplicity.html][jao's programming musings]]
-- [[https://whatacold.github.io/][whatacold.github.io]]
-- [[https://massimolauria.net/blog/][Hard Theorems]]
-- [[https://f-santos.gitlab.io/][f-santos.gitlab.io]]
-- [[https://alhassy.github.io/][Life & Computing Science]]
-  * Clickable headlines, banner, floating toc, Disqus comments, styling, ..., see the [[https://alhassy.github.io/AlBasmala][writeup]]
-- [[https://justin.abrah.ms/][Justin Abrahms]]
-- Please open a pull request to add your blog, here!
-=======
 ** Minimal Configuration
    This minimal configuration should be added to your /init.el/, and will
    set up a minimal org-static-blog for the URL https://staticblog.org,
@@ -276,6 +194,7 @@
       * Clickable headlines, banner, floating toc, Disqus comments, styling, ..., see the [[https://alhassy.github.io/AlBasmala][writeup]]
     - [[https://xgqt.gitlab.io/blog/][xgqt.gitlab.io/blog]]
     - [[https://wangz.me][wangz.me]]
+    - [[https://justin.abrah.ms/][Justin Abrahms]]
     - Please open a pull request to add your blog, here!
    
 ** Features
@@ -295,8 +214,6 @@
        * tree-3
       #+end_src
       - Then the file will automatically ignore =tree-2= subtrees with the =nonpost= tag when it is published.
-
->>>>>>> cb1fa878
 
 * Known Issues
 
