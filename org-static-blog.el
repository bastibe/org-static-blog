--- conflicted
+++ resolved
@@ -434,20 +434,14 @@
            (progn (search-forward "<h1 class=\"post-title\">")
                   (search-forward "</h1>"))
          (search-forward
-	  (if org-static-blog-use-semantic-html "<main>" "<div id=\"content\">" )))
+          (if org-static-blog-use-semantic-html "<main>" "<div id=\"content\">" )))
        (point))
      (progn
        (goto-char (point-max))
-<<<<<<< HEAD
-       (search-backward "<div id=\"postamble\" class=\"status\">")
-       (search-backward "<div id=\"comments\">" nil t)
-       (search-backward "</div>")
-=======
        (search-backward
-	(if org-static-blog-use-semantic-html "<footer>" "<div id=\"postamble\" class=\"status\">" ))
+        (if org-static-blog-use-semantic-html "<footer>" "<div id=\"postamble\" class=\"status\">" ))
        (search-backward
-	(if org-static-blog-use-semantic-html "</main>" "</div>" ))
->>>>>>> bf5182d5
+        (if org-static-blog-use-semantic-html "</main>" "</div>" ))
        (point)))))
 
 (defun org-static-blog-get-absolute-url (relative-url)
@@ -616,21 +610,6 @@
     "<body>\n"
     (if org-static-blog-use-semantic-html "<header>\n" "<div id=\"preamble\" class=\"status\">\n" )
     org-static-blog-page-preamble
-<<<<<<< HEAD
-    "</div>\n"
-    "<div id=\"content\">\n"
-    (when front-matter front-matter)
-    (apply 'concat (mapcar
-                    (if org-static-blog-use-preview
-                        'org-static-blog-get-preview
-                      'org-static-blog-get-body) post-filenames))
-    "<div id=\"archive\">\n"
-    "<a href=\"" (org-static-blog-get-absolute-url org-static-blog-archive-file) "\">" (org-static-blog-gettext 'other-posts) "</a>\n"
-    "</div>\n"
-    "</div>\n"
-    "<div id=\"postamble\" class=\"status\">"
-    org-static-blog-page-postamble
-=======
     (if org-static-blog-use-semantic-html "</header>\n" "</div>\n" )
     (if org-static-blog-use-semantic-html "<main>\n" "<div id=\"content\">\n" ))
    (if front-matter
@@ -643,7 +622,6 @@
     "<div id=\"archive\">\n"
     "<a href=\"" org-static-blog-archive-file "\">Other posts</a>\n"
     (if org-static-blog-use-semantic-html "</main>\n" "</div>\n")
->>>>>>> bf5182d5
     "</div>\n"
     "</body>\n"
     "</html>\n")))
@@ -655,22 +633,13 @@
 This function is called for every post and prepended to the post body.
 Modify this function if you want to change a posts headline."
   (concat
-<<<<<<< HEAD
-   "<div class=\"post-date\">" (format-time-string (org-static-blog-gettext 'date-format)
-                                                   (org-static-blog-get-date post-filename))
-   "</div>"
-   "<h1 class=\"post-title\">"
-   "<a href=\"" (org-static-blog-get-post-url post-filename) "\">" (org-static-blog-get-title post-filename) "</a>"
-   "</h1>\n"))
-=======
    "<header>\n"
-    (if org-static-blog-use-semantic-html "<time>" "<div class=\"post-date\">")
-    (format-time-string "%d %b %Y" (org-static-blog-get-date post-filename))
-    (if org-static-blog-use-semantic-html "</time>" "</div>")
+   (if org-static-blog-use-semantic-html "<time>" "<div class=\"post-date\">")
+   (format-time-string "%d %b %Y" (org-static-blog-get-date post-filename))
+   (if org-static-blog-use-semantic-html "</time>" "</div>")
    "<h1 class=\"post-title\">"
    "<a href=\"" (org-static-blog-get-url post-filename) "\">" (org-static-blog-get-title post-filename) "</a>"
    "</h1>\n</header>\n"))
->>>>>>> bf5182d5
 
 
 (defun org-static-blog-post-taglist (post-filename)
@@ -778,18 +747,6 @@
       "<body>\n"
       (if org-static-blog-use-semantic-html "<header>\n" "<div id=\"preamble\" class=\"status\">\n")
       org-static-blog-page-preamble
-<<<<<<< HEAD
-      "</div>\n"
-      "<div id=\"content\">\n"
-      "<h1 class=\"title\">" (org-static-blog-gettext 'archive) "</h1>\n"
-      (apply 'concat (mapcar 'org-static-blog-get-post-summary post-filenames))
-      "</div>\n"
-      "<div id=\"postamble\" class=\"status\">"
-      org-static-blog-page-postamble
-      "</div>\n"
-      "</body>\n"
-      "</html>"))))
-=======
       (if org-static-blog-use-semantic-html "</header>\n" "</div>\n")
       (if org-static-blog-use-semantic-html "<main>\n" "<div id=\"content\">\n" )
       "<h1 class=\"title\">Archive</h1>\n")
@@ -800,7 +757,6 @@
      (insert
       (if org-static-blog-use-semantic-html "</main>\n" "</div>\n" )
       "</body>\n </html>"))))
->>>>>>> bf5182d5
 
 (defun org-static-blog-get-post-summary (post-filename)
   "Assemble post summary for an archive page.
@@ -808,15 +764,9 @@
 tags-archive page. Modify this function if you want to change an
 archive headline."
   (concat
-<<<<<<< HEAD
-   "<div class=\"post-date\">"
-   (format-time-string (org-static-blog-gettext 'date-format) (org-static-blog-get-date post-filename))
-   "</div>"
-=======
    (if org-static-blog-use-semantic-html "<time>" "<div class=\"post-date\">" )
    (format-time-string "%d %b %Y" (org-static-blog-get-date post-filename))
    (if org-static-blog-use-semantic-html "</time>" "</div>" )
->>>>>>> bf5182d5
    "<h2 class=\"post-title\">"
    "<a href=\"" (org-static-blog-get-post-url post-filename) "\">" (org-static-blog-get-title post-filename) "</a>"
    "</h2>\n"))
@@ -863,16 +813,6 @@
       "<body>\n"
       (if org-static-blog-use-semantic-html "<header>\n" "<div id=\"preamble\" class=\"status\">\n")
       org-static-blog-page-preamble
-<<<<<<< HEAD
-      "</div>\n"
-      "<div id=\"content\">\n"
-      "<h1 class=\"title\">" (org-static-blog-gettext 'tags) "</h1>\n"
-      (apply 'concat (mapcar 'org-static-blog-assemble-tags-archive-tag tag-tree))
-      "</div>\n"
-      "<div id=\"postamble\" class=\"status\">"
-      org-static-blog-page-postamble
-      "</div>\n"
-=======
       (if org-static-blog-use-semantic-html "</header>\n" "</div>\n")
       (if org-static-blog-use-semantic-html "<main>\n" "<div id=\"content\">\n")
       "<h1 class=\"title\">Tags</h1>\n")
@@ -883,7 +823,6 @@
          (insert (org-static-blog-get-post-summary post-filename))))
      (insert
       (if org-static-blog-use-semantic-html "</main>" "</div>")
->>>>>>> bf5182d5
       "</body>\n"
       "</html>\n"))))
 
